--- conflicted
+++ resolved
@@ -1,11 +1,5 @@
 import { Listbox, Transition } from "@headlessui/react";
-<<<<<<< HEAD
-import { Check, ChevronsUpDown } from "lucide-react";
 import { Fragment, useEffect, useState } from "react";
-=======
-import { Fragment, useContext, useEffect, useState } from "react";
-import { PopUpContext } from "../../contexts/popUpContext";
->>>>>>> 9a751531
 import { DropDownComponentType } from "../../types/components";
 import { classNames } from "../../utils/utils";
 import IconComponent from "../genericIconComponent";
