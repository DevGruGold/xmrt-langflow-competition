--- conflicted
+++ resolved
@@ -14,14 +14,7 @@
   onChange,
   disabled,
   editNode = false,
-<<<<<<< HEAD
 }: TextAreaComponentType): JSX.Element {
-  const [myValue, setMyValue] = useState(value);
-  const { openPopUp } = useContext(PopUpContext);
-  const { reactFlowInstance } = useContext(typesContext);
-=======
-}: TextAreaComponentType) {
->>>>>>> dda8676d
   useEffect(() => {
     if (disabled) {
       onChange("");
