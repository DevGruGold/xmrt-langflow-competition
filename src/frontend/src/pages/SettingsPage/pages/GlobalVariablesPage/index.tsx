import IconComponent from "../../../../components/genericIconComponent";
import { Button } from "../../../../components/ui/button";

import { ColDef, ColGroupDef, SelectionChangedEvent } from "ag-grid-community";
import { useEffect, useState } from "react";
import AddNewVariableButton from "../../../../components/addNewVariableButtonComponent/addNewVariableButton";
import Dropdown from "../../../../components/dropdownComponent";
import ForwardedIconComponent from "../../../../components/genericIconComponent";
import TableComponent from "../../../../components/tableComponent";
import { Badge } from "../../../../components/ui/badge";
import { deleteGlobalVariable } from "../../../../controllers/API";
import useAlertStore from "../../../../stores/alertStore";
import { useGlobalVariablesStore } from "../../../../stores/globalVariables";
import { cn } from "../../../../utils/utils";

export default function GlobalVariablesPage() {
  const globalVariablesEntries = useGlobalVariablesStore(
    (state) => state.globalVariablesEntries
  );
  const removeGlobalVariable = useGlobalVariablesStore(
    (state) => state.removeGlobalVariable
  );
  const globalVariables = useGlobalVariablesStore(
    (state) => state.globalVariables
  );
  const setErrorData = useAlertStore((state) => state.setErrorData);
  const getVariableId = useGlobalVariablesStore((state) => state.getVariableId);

  const BadgeRenderer = (props) => {
    return props.value !== "" ? (
      <div>
        <Badge variant="outline" size="md" className="font-normal">
          {props.value}
        </Badge>
      </div>
    ) : (
      <div></div>
    );
  };
<<<<<<< HEAD
  const [rowData, setRowData] =
    useState<{ type: string | undefined; id: string; name: string }[]>();

  useEffect(() => {
    const rows: Array<{ type: string | undefined; id: string; name: string }> =
      [];
=======

  const [rowData, setRowData] =
    useState<
      {
        type: string | undefined;
        id: string;
        name: string;
        default_fields: string | undefined;
      }[]
    >();

  useEffect(() => {
    const rows: Array<{
      type: string | undefined;
      id: string;
      name: string;
      default_fields: string | undefined;
    }> = [];
>>>>>>> ec490a78
    globalVariablesEntries.forEach((e) => {
      const globalVariableObj = globalVariables[e];
      rows.push({
        type: globalVariableObj.type,
        id: globalVariableObj.id,
        default_fields: (globalVariableObj.default_fields ?? []).join(", "),
        name: e,
      });
    });
    setRowData(rows);
  }, [globalVariables]);

  const DropdownEditor = ({ options, value, onValueChange }) => {
    return (
      <Dropdown options={options} value={value} onSelect={onValueChange}>
        <div className="-mt-1.5 w-full"></div>
      </Dropdown>
    );
  };
  // Column Definitions: Defines the columns to be displayed.
  const [colDefs, setColDefs] = useState<(ColDef<any> | ColGroupDef<any>)[]>([
    {
      headerCheckboxSelection: true,
      checkboxSelection: true,
      showDisabledCheckboxes: true,
      headerName: "Variable Name",
      field: "name",
      flex: 1,
    }, //This column will be twice as wide as the others
    {
      field: "type",
      cellRenderer: BadgeRenderer,
      cellEditor: DropdownEditor,
      cellEditorParams: {
        options: ["Generic", "Credential"],
      },
      flex: 1,
      editable: false,
    },
    // {
    //   field: "value",
    //   cellEditor: "agLargeTextCellEditor",
    //   flex: 2,
    //   editable: false,
    // },
    {
      headerName: "Apply To Fields",
      field: "default_fields",
      flex: 1,
      editable: false,
    },
  ]);

  const [selectedRows, setSelectedRows] = useState<string[]>([]);

  async function removeVariables() {
    const deleteGlobalVariablesPromise = selectedRows.map(async (row) => {
      const id = getVariableId(row);
      const deleteGlobalVariables = deleteGlobalVariable(id!);
      await deleteGlobalVariables;
    });
    Promise.all(deleteGlobalVariablesPromise)
      .then(() => {
        selectedRows.forEach((row) => {
          removeGlobalVariable(row);
        });
      })
      .catch(() => {
        setErrorData({
          title: `Error deleting global variables.`,
        });
      });
  }

  return (
    <div className="flex h-full w-full flex-col justify-between gap-6">
      <div className="flex w-full items-center justify-between gap-4 space-y-0.5">
        <div className="flex w-full flex-col">
          <h2 className="flex items-center text-lg font-semibold tracking-tight">
            Global Variables
            <ForwardedIconComponent
              name="Globe"
              className="ml-2 h-5 w-5 text-primary"
            />
          </h2>
          <p className="text-sm text-muted-foreground">
            Manage global variables and assign them to fields.
          </p>
        </div>
        <div className="flex flex-shrink-0 items-center gap-2">
          <Button
            data-testid="api-key-button-store"
            variant="primary"
            className="group px-2"
            disabled={selectedRows.length === 0}
            onClick={removeVariables}
          >
            <IconComponent
              name="Trash2"
              className={cn(
                "h-5 w-5 text-destructive group-disabled:text-primary"
              )}
            />
          </Button>
          <AddNewVariableButton>
            <Button data-testid="api-key-button-store" variant="primary">
              <IconComponent name="Plus" className="mr-2 w-4" />
              Add New
            </Button>
          </AddNewVariableButton>
        </div>
      </div>

      <div className="flex h-full w-full flex-col justify-between pb-8">
        <TableComponent
          onSelectionChanged={(event: SelectionChangedEvent) => {
            setSelectedRows(event.api.getSelectedRows().map((row) => row.name));
          }}
          rowSelection="multiple"
          suppressRowClickSelection={true}
          columnDefs={colDefs}
          rowData={rowData}
        />
      </div>
    </div>
  );
}<|MERGE_RESOLUTION|>--- conflicted
+++ resolved
@@ -37,24 +37,15 @@
       <div></div>
     );
   };
-<<<<<<< HEAD
-  const [rowData, setRowData] =
-    useState<{ type: string | undefined; id: string; name: string }[]>();
 
-  useEffect(() => {
-    const rows: Array<{ type: string | undefined; id: string; name: string }> =
-      [];
-=======
-
-  const [rowData, setRowData] =
-    useState<
-      {
-        type: string | undefined;
-        id: string;
-        name: string;
-        default_fields: string | undefined;
-      }[]
-    >();
+  const [rowData, setRowData] = useState<
+    {
+      type: string | undefined;
+      id: string;
+      name: string;
+      default_fields: string | undefined;
+    }[]
+  >();
 
   useEffect(() => {
     const rows: Array<{
@@ -63,7 +54,6 @@
       name: string;
       default_fields: string | undefined;
     }> = [];
->>>>>>> ec490a78
     globalVariablesEntries.forEach((e) => {
       const globalVariableObj = globalVariables[e];
       rows.push({
